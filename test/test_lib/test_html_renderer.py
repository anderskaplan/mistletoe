--- conflicted
+++ resolved
@@ -54,15 +54,6 @@
                   '<p>a paragraph continued</p></blockquote>')
         self._test_token(block_token.Quote, raw, target)
 
-<<<<<<< HEAD
-    def test_paragraph(self):
-        raw = ['a *paragraph*\n', 'with ~~multiple~~\n', 'lines\n']
-        target = ('<p>a <em>paragraph</em>'
-                  ' with <del>multiple</del> lines</p>')
-        self._test_token(block_token.Paragraph, raw, target)
-
-=======
->>>>>>> f2a1dcb4
     def test_block_code(self):
         raw = ['```sh\n', 'mkdir temp\n', 'rmdir temp\n', '```\n']
         target = ('<pre><code class="lang-sh">mkdir temp\n'
@@ -93,8 +84,6 @@
         target = '<li>some <strong>bold</strong> text</li>'
         self._test_token(block_token.ListItem, raw, target)
 
-<<<<<<< HEAD
-=======
     def test_table_with_heading(self):
         raw = ['| header 1 | header 2 | header 3 |\n',
                  '| :--- | :---: | ---: |\n',
@@ -159,7 +148,6 @@
         raw, target = '***\n', '<hr>'
         self._test_token(block_token.Separator, raw, target)
 
->>>>>>> f2a1dcb4
     def test_document(self):
         raw = ['a paragraph\n']
         target = '<html><body><p>a paragraph</p></body></html>'
